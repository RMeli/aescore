#!/bin/bash

mkdir -p out

python -m ael.train \
    Train \
    ../tests/testdata/systems.dat \
    ../tests/testdata/systems.dat \
    -t ../tests/testdata/systems.dat \
    -d ../tests/testdata \
    -r 3.5 \
    -p 0.5 \
    -lr 0.0005 \
    -b 2 \
    -l 256 128 64 1 \
    -e 10 \
    -c 3 \
    -cm '{"X": ["P", "S"]}' \
<<<<<<< HEAD
    --scale \
=======
    --removeHs \
>>>>>>> b7505511
    -o out \
    --plot \
    --seed 42<|MERGE_RESOLUTION|>--- conflicted
+++ resolved
@@ -16,11 +16,8 @@
     -e 10 \
     -c 3 \
     -cm '{"X": ["P", "S"]}' \
-<<<<<<< HEAD
+    --removeHs \
     --scale \
-=======
-    --removeHs \
->>>>>>> b7505511
     -o out \
     --plot \
     --seed 42