import argparse as ap

import numpy as np


def trainparser(default="BP"):
    """
    Command line arguments parser.

    Returns
    -------
    argarse.Namespace
        Parsed arguments
    """

    if default.strip().upper() == "BP":
        TsA_default = [0.0, np.pi]
        RsA_default = [0.0]
    elif default.strip().upper() == "ANI":
        TsA_default = ([0.196, 0.589, 0.982, 1.37, 1.77, 2.16, 2.55, 2.95],)
        RsA_default = [0.90, 1.55, 2.2, 2.85]
    elif default.strip().upper() == "MIX":
        TsA_default = [0.0, np.pi]
        RsA_default = [0.90, 1.55, 2.2, 2.85]
    else:
        raise NameError(f"{default}: default not implemented.")

    parser = ap.ArgumentParser(description="Train affinity prediction model.")

    parser.add_argument("experiment", type=str, help="MLFlow experiment")
    parser.add_argument("trainfile", type=str, help="Training set file")
    parser.add_argument("validfile", type=str, default=None, help="Validation set file")

    parser.add_argument(
        "-t", "--testfile", type=str, default=None, help="Test set file"
    )
    parser.add_argument(
        "-d", "--datapaths", nargs="+", type=str, default="", help="Path to data"
    )

    parser.add_argument(
        "-r", "--distance", type=float, default=0.1, help="Residue selection distance"
    )  # TODO: Change to larger distance

    # Radial
    parser.add_argument("-RcR", type=float, default=5.2, help="Radial cutoff")
    parser.add_argument("-EtaR", type=float, default=16.0, help="Radial decay")
    parser.add_argument(
        "-RsR",
        nargs="+",
        type=float,
        default=[
            0.90,
            1.17,
            1.44,
            1.71,
            1.98,
            2.24,
            2.51,
            2.78,
            3.05,
            3.32,
            3.59,
            3.86,
            4.13,
            4.39,
            4.66,
            4.93,
        ],
        help="Radial shift",
    )

    # Angular
    parser.add_argument("-RcA", type=float, default=5.2, help="Angular cutoff")
    parser.add_argument("-EtaA", type=float, default=3.5, help="Angular decay")
    parser.add_argument(
        "-RsA",
        nargs="+",
        type=float,
        default=RsA_default,
        help="Angular radial shift",
    )
    parser.add_argument(
        "-TsA",
        nargs="+",
        type=float,
        default=TsA_default,
        help="Angular shift",
    )
    parser.add_argument(
        "-Zeta",
        type=float,
        default=32.0,
        help="Angular multiplicity",
    )

    parser.add_argument("-b", "--batchsize", type=int, default=64, help="Batch size")
    parser.add_argument("-e", "--epochs", type=int, default=100, help="Epochs")
    parser.add_argument("-lr", type=float, default=0.0005, help="Leanring rate")
    parser.add_argument(
        "-l", "--layers", type=int, nargs="+", default=None, help="Atomic NN layers"
    )
    parser.add_argument(
        "-p", "--dropout", type=float, default=None, help="Dropout probability"
    )

    parser.add_argument(
        "-c",
        "--consensus",
        type=int,
        default=1,
        help="Number of models for consensus scoring",
    )

    parser.add_argument(
        "-cm", "--chemap", type=str, default=None, help="Chemical elements mapping"
    )

    parser.add_argument("-o", "--outpath", type=str, default="", help="Output path")

    parser.add_argument("--plot", action="store_true", help="Enable plotting")
    parser.add_argument("--baseline", type=str, help="Vina baseline")

    parser.add_argument("--device", type=str, default=None, help="Device")
    parser.add_argument("--seed", type=int, default=None, help="Random seed")

<<<<<<< HEAD
    parser.add_argument("--scale", action="store_true", help="Scale labels")
=======
    parser.add_argument("--removeHs", action="store_true", help="Remove hydrogen atoms")
>>>>>>> b7505511

    args = parser.parse_args()

    return args


def predictparser():
    """
    Command line arguments parser.

    Returns
    -------
    argarse.Namespace
        Parsed arguments
    """

    parser = ap.ArgumentParser(description="Affinity prediction.")

    parser.add_argument("experiment", type=str, help="MLFlow experiment")

    parser.add_argument("dataset", type=str, help="Dataset file")

    parser.add_argument("models", type=str, nargs="+", help="Models")

    parser.add_argument("-e", "--aev", type=str, default="aevc.pth", help="Model")
    parser.add_argument(
        "-am", "--amap", type=str, default="amap.json", help="Atomic mapping to indices"
    )
    parser.add_argument(
        "-cm", "--chemap", type=str, default=None, help="Chemical mapping"
    )

    parser.add_argument(
        "-d", "--datapaths", nargs="+", type=str, default="", help="Path to data"
    )

    parser.add_argument(
        "-r", "--distance", type=float, default=0.1, help="Residue selection distance"
    )  # TODO: Read from test output file

    parser.add_argument("-b", "--batchsize", type=int, default=64, help="Batch size")

    parser.add_argument("-o", "--outpath", type=str, default="", help="Output path")

    parser.add_argument("--device", type=str, default=None, help="Device")

    parser.add_argument("--plot", action="store_true", help="Enable plotting")

    parser.add_argument("--removeHs", action="store_true", help="Remove hydrogen atoms")

    args = parser.parse_args()

    return args<|MERGE_RESOLUTION|>--- conflicted
+++ resolved
@@ -124,11 +124,9 @@
     parser.add_argument("--device", type=str, default=None, help="Device")
     parser.add_argument("--seed", type=int, default=None, help="Random seed")
 
-<<<<<<< HEAD
     parser.add_argument("--scale", action="store_true", help="Scale labels")
-=======
+
     parser.add_argument("--removeHs", action="store_true", help="Remove hydrogen atoms")
->>>>>>> b7505511
 
     args = parser.parse_args()
 
